--- conflicted
+++ resolved
@@ -24,8 +24,8 @@
 template <typename Base = SimulationObject<>>
 class CellExt : public Base {
   BDM_CLASS_HEADER(CellExt, position_, mass_location_, tractor_force_,
-<<<<<<< HEAD
-                   diameter_, volume_, adherence_, mass_, neighbors_)
+                   diameter_, volume_, adherence_, density_, x_axis_, y_axis_,
+                   z_axis_, neighbors_);
 
   // Extracted ClassDef for the reason addressed in ROOT-8784
  private:
@@ -50,10 +50,6 @@
   static int ImplFileLine();
   static const char* ImplFileName();
   static int DeclFileLine() { return __LINE__; }
-=======
-                   diameter_, volume_, adherence_, density_, x_axis_, y_axis_,
-                   z_axis_, neighbors_);
->>>>>>> 52ccae11
 
  public:
   CellExt() {}
