#include <omp.h>
#include <cmath>
#include <functional>
#include <iostream>
#include <sstream>

<<<<<<< HEAD
#include "backend.h"
#include "cell.h"
#include "daosoa.h"
#include "displacement_op.h"
#include "dividing_cell_op.h"
#include "exporter.h"
#include "resource_manager.h"
#include "scheduler.h"
=======
#include <omp.h>
// #include <ittnotify.h>

#include "cell.h"
#include "displacement_op.h"
#include "dividing_cell_op.h"
#include "neighbor_op.h"
>>>>>>> 63aec01a
#include "timing.h"
#include "timing_aggregator.h"

using bdm::Cell;
using bdm::Scalar;
using bdm::Soa;
using bdm::Timing;
using bdm::TimingAggregator;
<<<<<<< HEAD
using bdm::VcBackend;
using bdm::Exporter;
=======
>>>>>>> 63aec01a

void execute(size_t cells_per_dim, size_t iterations, size_t threads,
             size_t repititions, TimingAggregator* statistic,
             bool with_export) {
  for (size_t r = 0; r < repititions; r++) {
    std::stringstream ss;
    ss << "measurement " << r << " - " << threads << " thread(s) - "
       << cells_per_dim << " cells per dim - " << iterations << " iteration(s)";
    statistic->AddDescription(ss.str());

    const double space = 20;

    // std::vector<Cell<Scalar>> cells;
    Cell<Soa> cells;
    cells.reserve(cells_per_dim * cells_per_dim * cells_per_dim);
    {
      Timing timing("Setup", statistic);
      for (size_t i = 0; i < cells_per_dim; i++) {
        for (size_t j = 0; j < cells_per_dim; j++) {
          for (size_t k = 0; k < cells_per_dim; k++) {
            Cell<Scalar> cell({i * space, j * space, k * space});
            cell.SetDiameter(30);
            cell.SetAdherence(0.4);
            cell.SetMass(1.0);
            cell.UpdateVolume();
            cells.push_back(cell);
          }
        }
      }
    }

    {
      Timing timing("Find Neighbors", statistic);
      bdm::NeighborOp op(700);
      op.Compute(&cells);
    }

    // __itt_resume();

    {
      Timing timing("Cell Growth", statistic);
      bdm::DividingCellOp biology;
      for (size_t i = 0; i < iterations; i++) {
        biology.Compute(&cells);
      }
    }

    // __itt_pause();

    {
      Timing timing("Displacement", statistic);
      bdm::DisplacementOp op;
      for (size_t i = 0; i < iterations; i++) {
        op.Compute(&cells);
      }
    }

    if (with_export) {
      Timing timing("Export", statistic);
      std::cout << "exporting now..." << std::endl;
      Exporter exporter;
      exporter.ToFile(cells, "FinalPositions.dat");
      exporter.ToMatlabFile(cells, "FinalPositions.m");
      exporter.ToNeuroMLFile(cells, "FinalPositions.xml");
    }
  }
}

void scaling(size_t cells_per_dim, size_t iterations, size_t repititions,
<<<<<<< HEAD
             TimingAggregator* statistic, bool with_export,
=======
             TimingAggregator* statistic,
>>>>>>> 63aec01a
             const std::function<void(int&)> thread_inc =
                 [](int& i) {  // NOLINT(runtime/references)
                   i *= 2;
                 },
             const int max_threads = omp_get_max_threads()) {
  for (int i = 1; i <= max_threads; thread_inc(i)) {
    omp_set_num_threads(i);
    execute(cells_per_dim, iterations, i, repititions, statistic, with_export);
  }
}

int main(int args, char** argv) {
  TimingAggregator statistic;
  size_t repititions = 1;
  bool do_export = true;
  if (args == 2 &&
      (std::string(argv[1]) == "help" || std::string(argv[1]) == "--help")) {
    // clang-format off
    std::cout << "SYNOPSIS\n"
              << "  ./cell_growth help | --help |\n"
              << "         [#repititions] | \n"
              << "         [#cells_per_dim #iterations #threads [#repititions] | \n"
              << "         --scaling [#repititions] | \n"
              << "         --detailed-scaling [#repititions] \n"
              << "\nDESCRIPTION\n"
              << "  Creates a three dimensional grid of cells, calculates neighbors, simulates \n"
              << "  cell growth and calculates displacement based on mechanical forces\n"
              << "  outputs runtime statistic for each operation\n"
              << "\nOPTIONS\n"
              << "  help | --help\n"
              << "    Explains usage of this binary and its command line options\n"
              << "\n  [#repititions]\n"
              << "     number of cells per dimension: 8 (-> total number of cells: 8^3 = 512)\n"
              << "     number of iterations:          1\n"
              << "     number of threads:             1\n"
              << "     number of repititions:         according to parameter - 1 if not specified\n"
              << "\n  --scaling [#repititions]\n"
              << "     executes the simulation several times with different number of threads\n"
              << "     number of cells per dimension: 128 (-> total number of cells: 128^3 =~ 2.1M)\n"
              << "     number of iterations:          1\n"
              << "     number of threads:             1 - logical CPUs on the system - incremented *= 2\n"
              << "     number of repititions:         according to parameter - 1 if not specified\n"
              << "\n  --detailed-scaling [#repititions]\n"
              << "     executes the simulation several times with different number of threads\n"
              << "     number of cells per dimension: 128 (-> total number of cells: 128^3 =~ 2.1M)\n"
              << "     number of iterations:          1\n"
              << "     number of threads:             1 - logical CPUs on the system - threads incremented += 1\n"
              << "     number of repititions:         according to parameter - 1 if not specified\n"
              << std::endl;
    // clang-format on
    return 0;
  } else if (args >= 4) {
    size_t cells;
    size_t iterations;
    size_t threads;
    std::istringstream(std::string(argv[1])) >> cells;
    std::istringstream(std::string(argv[2])) >> iterations;
    std::istringstream(std::string(argv[3])) >> threads;
    if (args == 5) {
      std::istringstream(std::string(argv[4])) >> repititions;
    }
    omp_set_num_threads(threads);
    execute(cells, iterations, threads, repititions, &statistic, do_export);
  } else if (args >= 2 && std::string(argv[1]) == "--scaling") {
    if (args == 3) {
      std::istringstream(std::string(argv[2])) >> repititions;
    }
    scaling(128, 1, repititions, &statistic, do_export);
  } else if (args >= 2 && std::string(argv[1]) == "--detailed-scaling") {
    if (args == 3) {
      std::istringstream(std::string(argv[2])) >> repititions;
    }
    scaling(128, 1, repititions, &statistic, do_export, [](int& i) { i++; });
  } else {
    omp_set_num_threads(1);
    if (args == 2) {
      std::istringstream(std::string(argv[1])) >> repititions;
    }
    execute(8, 1, 1, repititions, &statistic, do_export);
  }
  std::cout << statistic << std::endl;
  return 0;
}<|MERGE_RESOLUTION|>--- conflicted
+++ resolved
@@ -4,37 +4,24 @@
 #include <iostream>
 #include <sstream>
 
-<<<<<<< HEAD
 #include "backend.h"
 #include "cell.h"
-#include "daosoa.h"
 #include "displacement_op.h"
 #include "dividing_cell_op.h"
 #include "exporter.h"
+#include "neighbor_op.h"
 #include "resource_manager.h"
 #include "scheduler.h"
-=======
-#include <omp.h>
-// #include <ittnotify.h>
-
-#include "cell.h"
-#include "displacement_op.h"
-#include "dividing_cell_op.h"
-#include "neighbor_op.h"
->>>>>>> 63aec01a
 #include "timing.h"
 #include "timing_aggregator.h"
+// #include <ittnotify.h>
 
 using bdm::Cell;
 using bdm::Scalar;
 using bdm::Soa;
 using bdm::Timing;
 using bdm::TimingAggregator;
-<<<<<<< HEAD
-using bdm::VcBackend;
 using bdm::Exporter;
-=======
->>>>>>> 63aec01a
 
 void execute(size_t cells_per_dim, size_t iterations, size_t threads,
              size_t repititions, TimingAggregator* statistic,
@@ -104,11 +91,7 @@
 }
 
 void scaling(size_t cells_per_dim, size_t iterations, size_t repititions,
-<<<<<<< HEAD
              TimingAggregator* statistic, bool with_export,
-=======
-             TimingAggregator* statistic,
->>>>>>> 63aec01a
              const std::function<void(int&)> thread_inc =
                  [](int& i) {  // NOLINT(runtime/references)
                    i *= 2;
@@ -123,7 +106,7 @@
 int main(int args, char** argv) {
   TimingAggregator statistic;
   size_t repititions = 1;
-  bool do_export = true;
+  bool do_export = false;
   if (args == 2 &&
       (std::string(argv[1]) == "help" || std::string(argv[1]) == "--help")) {
     // clang-format off
@@ -176,12 +159,12 @@
     if (args == 3) {
       std::istringstream(std::string(argv[2])) >> repititions;
     }
-    scaling(128, 1, repititions, &statistic, do_export);
+    scaling(256, 1, repititions, &statistic, do_export);
   } else if (args >= 2 && std::string(argv[1]) == "--detailed-scaling") {
     if (args == 3) {
       std::istringstream(std::string(argv[2])) >> repititions;
     }
-    scaling(128, 1, repititions, &statistic, do_export, [](int& i) { i++; });
+    scaling(256, 1, repititions, &statistic, do_export, [](int& i) { i++; });
   } else {
     omp_set_num_threads(1);
     if (args == 2) {
